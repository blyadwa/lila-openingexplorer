package lila.openingexplorer

import ornicar.scalalib.Validation
import scala.collection.parallel.CollectionConverters._
import scalaz.Validation.FlatMap._
import javax.inject.{ Inject, Singleton }

import chess.format.Forsyth
import chess.format.pgn.{ InitialPosition, ParsedPgn, Parser, Reader, Sans }
import chess.{ Replay }

@Singleton
final class Importer @Inject() (
    config: Config,
    masterDb: MasterDatabase,
    lichessDb: LichessDatabase,
    pgnDb: PgnDatabase,
    gameInfoDb: GameInfoDatabase
) extends Validation
    with scalaz.syntax.ToValidationOps {

  private val lichessSeparator = "\n\n\n"

  private val logger = play.api.Logger("importer")

  private var nbImported = 0

  def lichess(text: String): (Unit, Int) = Time {
    val pgns = text.split(lichessSeparator)
    val processed = pgns.par flatMap { pgn =>
      processLichess(pgn) match {
        case scalaz.Success(processed) => Some(processed)
        case scalaz.Failure(errors) =>
          logger.warn(errors.list.toList mkString ", ")
          None
      }
    }
    processed foreach {
      case Processed(parsed, replay, gameRef) =>
        GameInfo parse parsed.tags match {
          case None => logger.warn(s"Can't produce GameInfo for game ${gameRef.gameId}")
          case Some(info) =>
            val variant = replay.setup.board.variant
            try {
              if (gameInfoDb.store(gameRef.gameId, info)) {
                replay.chronoMoves.take(config.explorer.lichess(variant).maxPlies).foreach { move =>
                  lichessDb.merge(variant, gameRef, move)
                }
              } else {
                logger.warn(s"Duplicate lichess game ${gameRef.gameId}")
              }
            } catch {
              case e: Exception => logger.error(s"Can't merge game ${gameRef.gameId}: ${e.getMessage}")
            }
        }
    }
    val nb = processed.size
    nbImported = nbImported + nb
    logger.info(s"Imported $nb lichess games; total $nbImported")
  }

  private val masterMinRating = 2200

  def master(pgn: String): (Valid[Unit], Int) = Time {
    processMaster(pgn) flatMap {
      case Processed(parsed, replay, gameRef) => {
        val moves = replay.chronoMoves.take(Config.explorer.master.maxPlies)
        if ((Forsyth >> replay.setup.situation) != Forsyth.initial)
          s"Invalid initial position: ${Forsyth >> replay.setup.situation}".failureNel
        else if (gameRef.averageRating < masterMinRating)
<<<<<<< HEAD
          s"Average rating ${gameRef.averageRating} < $masterMinRating".failureNel
        else {
          if (pgnDb.store(gameRef.gameId, parsed, replay)) {
            scalaz.Success {
              replay.chronoMoves.take(config.explorer.master.maxPlies).foreach { move =>
                masterDb.merge(gameRef, move)
              }
=======
          s"Skipping average rating: ${gameRef.averageRating} < $masterMinRating".failureNel
        else if (moves.isEmpty)
          s"No moves in game".failureNel
        else if (masterDb.exists(moves.last.fold(_.situationBefore, _.situationBefore)))
          s"Likely duplicate: ${parsed.tags("White").getOrElse("?")} vs. ${parsed.tags("Black").getOrElse("?")} (${parsed.tags("Date").getOrElse("????.??.??")})".failureNel
        else if (pgnDb.store(gameRef.gameId, parsed, replay)) {
          scalaz.Success {
            moves.foreach {
              move => masterDb.merge(gameRef, move)
>>>>>>> 152839b6
            }
          }
        } else {
          s"Duplicate master game id: ${gameRef.gameId}".failureNel
        }
      }
    }
  }

  def deleteMaster(gameId: String) = {
    pgnDb.get(gameId) map { pgn =>
      processMaster(pgn) flatMap {
        case Processed(parsed, replay, newGameRef) =>
          scalaz.Success {
            val gameRef = newGameRef.copy(gameId = gameId)
            replay.chronoMoves.take(config.explorer.master.maxPlies).foreach { move =>
              masterDb.subtract(gameRef, move)
            }
            pgnDb.delete(gameRef.gameId)
          }
      }
      true
    } getOrElse false
  }

  private case class Processed(parsed: ParsedPgn, replay: Replay, gameRef: GameRef)

  private def processMaster(pgn: String): Valid[Processed] =
    for {
      parsed  <- Parser.full(pgn)
      replay  <- Reader.fullWithSans(parsed, identity[Sans] _).valid
      gameRef <- GameRef.fromMasterPgn(parsed)
    } yield Processed(parsed, replay, gameRef)

  private def processLichess(pgn: String): Valid[Processed] =
    for {
      parsed  <- parseFastPgn(pgn)
      variant <- parsed.tags.variant toValid "Invalid variant"
      replay <- Reader
        .fullWithSans(
          parsed,
          (moves: Sans) =>
            Sans {
              moves.value.take(config.explorer.lichess(variant).maxPlies)
            }
        )
        .valid
      gameRef <- GameRef.fromLichessPgn(parsed)
    } yield Processed(parsed, replay, gameRef)

  private def parseFastPgn(pgn: String): Valid[ParsedPgn] = pgn.split("\n\n") match {
    case Array(tagStr, moveStr) =>
      for {
        tags    <- Parser.TagParser(tagStr)
        variant <- tags.variant toValid "Invalid variant"
        moves   <- Parser.moves(moveStr, variant)
      } yield ParsedPgn(InitialPosition(List.empty), tags, moves)
    case _ => s"Invalid fast pgn $pgn".failureNel
  }

  private def Time[A](f: => A): (A, Int) = {
    val start = System.currentTimeMillis
    val res   = f
    res -> (System.currentTimeMillis - start).toInt
  }
}<|MERGE_RESOLUTION|>--- conflicted
+++ resolved
@@ -68,15 +68,6 @@
         if ((Forsyth >> replay.setup.situation) != Forsyth.initial)
           s"Invalid initial position: ${Forsyth >> replay.setup.situation}".failureNel
         else if (gameRef.averageRating < masterMinRating)
-<<<<<<< HEAD
-          s"Average rating ${gameRef.averageRating} < $masterMinRating".failureNel
-        else {
-          if (pgnDb.store(gameRef.gameId, parsed, replay)) {
-            scalaz.Success {
-              replay.chronoMoves.take(config.explorer.master.maxPlies).foreach { move =>
-                masterDb.merge(gameRef, move)
-              }
-=======
           s"Skipping average rating: ${gameRef.averageRating} < $masterMinRating".failureNel
         else if (moves.isEmpty)
           s"No moves in game".failureNel
@@ -86,7 +77,6 @@
           scalaz.Success {
             moves.foreach {
               move => masterDb.merge(gameRef, move)
->>>>>>> 152839b6
             }
           }
         } else {
